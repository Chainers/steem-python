--- conflicted
+++ resolved
@@ -136,16 +136,7 @@
 
     def _get_followers(self, direction="follower", last_user=""):
         if direction == "follower":
-<<<<<<< HEAD
-            followers = self.steemd.get_followers(
-                self.name, last_user, "blog", 100)
-        elif direction == "following":
-            followers = self.steemd.get_following(
-                self.name, last_user, "blog", 100)
-        if len(followers) >= 100:
-            followers += self._get_followers(direction=direction,
-                                             last_user=followers[-1][direction])[1:]
-=======
+
             followers = self.steemd.get_followers(self.name, last_user, "blog",
                                                   100)
         elif direction == "following":
@@ -154,7 +145,6 @@
         if len(followers) >= 100:
             followers += self._get_followers(
                 direction=direction, last_user=followers[-1][direction])[1:]
->>>>>>> 0451da46
         return followers
 
     def has_voted(self, post):
