--- conflicted
+++ resolved
@@ -6,12 +6,9 @@
 log = logging.getLogger(__name__)
 """ This class and the methods require python3 """
 # FIXME this library needs to support both 2 and 3
-<<<<<<< HEAD
+
 #assert sys.version_info[0] == 3, "graphenelib requires python3"
 
-=======
-assert sys.version_info[0] == 3, "graphenelib requires python3"
->>>>>>> 0451da46
 """ Default Prefix """
 PREFIX = "STM"
 
