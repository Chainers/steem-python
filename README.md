--- conflicted
+++ resolved
@@ -1,30 +1,11 @@
-<<<<<<< HEAD
 # Fork of official Python STEEM Library
-`steep-steem` is the fork of official STEEM library for Python. It comes with a BIP38 encrypted wallet and a practical CLI utility called `steeppy`.
+`steep-steem` is the fork of official STEEM library for Python. It comes with a BIP38 encrypted wallet.
 
 ## Installation
 You can install `steep-steem` with `pip`:
 
 ```
 pip install -U steep-steem
-```
-
-## Notice
-This library is under *active development*. Use at own discretion.
-=======
-# Official Python STEEM Library
-
-`steem-python` is the official Steem library for Python. It comes with a
-BIP38 encrypted wallet and a practical CLI utility called `steempy`.
-
-This library currently works on Python 2.7, 3.5 and 3.6. Python 3.3 and 3.4 support forthcoming.
-
-# Installation
-
-```
-git clone https://github.com/steemit/steem-python.git
-cd steem-python
-python install setup.py
 ```
 
 ## Homebrew Build Prereqs
@@ -37,32 +18,11 @@
 export LDFLAGS="-L$(brew --prefix openssl)/lib $LDFLAGS"
 ```
 
-# CLI tools bundled
-
-The library comes with a few console scripts.
-
-* `steempy`:
-    * rudimentary blockchain CLI (needs some TLC and more TLAs)
-* `steemtail`:
-    * useful for e.g. `steemtail -f -j | jq --unbuffered --sort-keys .`
-
-# Documentation
-
-Documentation is available at **http://steem.readthedocs.io**
-
 # Tests
 
 Some tests are included.  They can be run via:
 
 * `python setup.py test`
 
-# TODO
-
-* more unit tests
-* 100% documentation coverage, consistent documentation
-* migrate to click CLI library
-
-# Notice
-
-This library is *under development*.  Beware.
->>>>>>> c63e9ac9
+## Notice
+This library is *under development*. Use at own discretion.
